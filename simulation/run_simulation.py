--- conflicted
+++ resolved
@@ -7,8 +7,5 @@
 if __name__ == "__main__":
     if '--sweep' in sys.argv:
         selected_config = meta_sweep.get_meta_params_for_sweep()
-<<<<<<< HEAD
     print("TRAINING MODEL")
-=======
->>>>>>> d9ebc95a
     p = simulator.run(selected_config, subprocess=False)